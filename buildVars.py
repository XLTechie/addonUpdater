--- conflicted
+++ resolved
@@ -25,11 +25,7 @@
 	# Translators: Long description to be shown for this add-on on add-on information from add-ons manager
 	"addon_description": _("""Proof of concept implementation of add-on update feature (NVDA Core issue 3208)"""),
 	# version
-<<<<<<< HEAD
-	"addon_version": "24.2.501",
-=======
-	"addon_version": "24.2.2",
->>>>>>> 1974a4f1
+	"addon_version": "24.2.502",
 	# Author(s)
 	"addon_author": "Joseph Lee <joseph.lee22590@gmail.com>, Luke Davis <XLTechie@newanswertech.com>",
 	# URL for the add-on documentation support
